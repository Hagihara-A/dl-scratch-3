--- conflicted
+++ resolved
@@ -3,11 +3,7 @@
 import numpy as np
 
 
-<<<<<<< HEAD
-def as_array(x) -> np.ndarray:
-=======
 def as_array(x):
->>>>>>> 6b540993
     if np.isscalar(x):
         return np.array(x)
     else:
@@ -19,10 +15,7 @@
         xs = (x.data for x in inputs)
         ys = self.forward(*xs)
         outputs = [Variable(as_array(y)) for y in ys]
-<<<<<<< HEAD
-=======
         self.generation = max([x.generation for x in inputs])
->>>>>>> 6b540993
 
         for output in outputs:
             output.creator = self
@@ -40,11 +33,6 @@
 
 
 class Square(Function):
-<<<<<<< HEAD
-    def forward(self, x: np.ndarray):
-        return x ** 2,
-=======
->>>>>>> 6b540993
 
     def __call__(self, *inputs: Variable) -> Variable:
         return super().__call__(*inputs)
